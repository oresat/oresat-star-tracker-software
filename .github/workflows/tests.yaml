name: tests

on:
  push:
    branches:
      - master
  pull_request:
    branches:
      - master

jobs:
  tests:

    runs-on: ubuntu-latest

    steps:
    - name: Clone oresat-star-tracker repository
      uses: actions/checkout@v3

    - name: Clone oresat-configs repository
      uses: actions/checkout@v3
      with:
        repository: oresat/oresat-configs
        path: resources/oresat-configs

    - name: Set up Python 3.9
      uses: actions/setup-python@v3
      with:
        python-version: "3.9"

    - name: Build and install oresat-configs
      working-directory: resources/oresat-configs
      run: |
        python -m pip install --upgrade pip
        pip install -r requirements.txt
        python -m build
        pip install dist/*.whl

    - name: Clean up oresat-configs
      run: rm -rf resources/oresat-configs

    - name: Install Python dependencies
      run: |
        python -m pip install --upgrade pip
        pip install -r requirements.txt

<<<<<<< HEAD
    - name: Lint with Pylama
      run: pylama

=======
>>>>>>> 57bee316
    - name: Check format with Black
      run: black --check --diff .

    - name: Check format with isort
      run: isort --check --diff .

    - name: Test building pypi package
      run: python -m build<|MERGE_RESOLUTION|>--- conflicted
+++ resolved
@@ -10,51 +10,44 @@
 
 jobs:
   tests:
-
     runs-on: ubuntu-latest
 
     steps:
-    - name: Clone oresat-star-tracker repository
-      uses: actions/checkout@v3
+      - name: Clone oresat-star-tracker repository
+        uses: actions/checkout@v3
 
-    - name: Clone oresat-configs repository
-      uses: actions/checkout@v3
-      with:
-        repository: oresat/oresat-configs
-        path: resources/oresat-configs
+      - name: Clone oresat-configs repository
+        uses: actions/checkout@v3
+        with:
+          repository: oresat/oresat-configs
+          path: resources/oresat-configs
 
-    - name: Set up Python 3.9
-      uses: actions/setup-python@v3
-      with:
-        python-version: "3.9"
+      - name: Set up Python 3.9
+        uses: actions/setup-python@v3
+        with:
+          python-version: "3.9"
 
-    - name: Build and install oresat-configs
-      working-directory: resources/oresat-configs
-      run: |
-        python -m pip install --upgrade pip
-        pip install -r requirements.txt
-        python -m build
-        pip install dist/*.whl
+      - name: Build and install oresat-configs
+        working-directory: resources/oresat-configs
+        run: |
+          python -m pip install --upgrade pip
+          pip install -r requirements.txt
+          python -m build
+          pip install dist/*.whl
 
-    - name: Clean up oresat-configs
-      run: rm -rf resources/oresat-configs
+      - name: Clean up oresat-configs
+        run: rm -rf resources/oresat-configs
 
-    - name: Install Python dependencies
-      run: |
-        python -m pip install --upgrade pip
-        pip install -r requirements.txt
+      - name: Install Python dependencies
+        run: |
+          python -m pip install --upgrade pip
+          pip install -r requirements.txt
 
-<<<<<<< HEAD
-    - name: Lint with Pylama
-      run: pylama
+      - name: Check format with Black
+        run: black --check --diff .
 
-=======
->>>>>>> 57bee316
-    - name: Check format with Black
-      run: black --check --diff .
+      - name: Check format with isort
+        run: isort --check --diff .
 
-    - name: Check format with isort
-      run: isort --check --diff .
-
-    - name: Test building pypi package
-      run: python -m build+      - name: Test building pypi package
+        run: python -m build